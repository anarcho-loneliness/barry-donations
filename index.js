var request = require('request'),
    util = require("util"),
    EventEmitter = require("events").EventEmitter;

function BarryDonations(options) {
    EventEmitter.call(this);

    this.options = options;

    this.validate();
}

util.inherits(BarryDonations, EventEmitter);

BarryDonations.prototype.validate = function() {
    var self = this;

    var url = 'http://don.barrycarlyon.co.uk/api.php?method=validate' +
        '&username=' + this.options.username +
        '&password=' + this.options.password +
        '&version=' + this.options.version;

    request(url, function (error, response, body) {
        if (!error && response.statusCode == 200) {
            var bodyJSON = JSON.parse(body);

            if (bodyJSON.status !== "ok") {
                console.error("[BARRY-DONATIONS] Failed to validate, API returned status: " + bodyJSON.status);
                return;
            }

            self.settings = bodyJSON.settings;

            self.init();
        } else {
            console.error("[BARRY-DONATIONS] Failed to validate: " + error);
        }
    });
};

BarryDonations.prototype.init = function() {
    var self = this;

    var url = 'http://don.barrycarlyon.co.uk/api.php?method=initial' +
        '&username=' + this.options.username +
        '&password=' + this.options.password +
        '&version=' + this.options.version;

    request(url, function (error, response, body) {
        if (!error && response.statusCode == 200) {
            var bodyJSON = JSON.parse(body);

<<<<<<< HEAD
            bodyJSON.data.Completed.forEach(function(donation) {
                if (donation.utos > self.options.lasttos) {
                    self.options.lasttos = donation.utos;
                }
            });
=======
            var latest = 0;
            // process lasttos from all transaction types to minimize data packet size
            for (var key in bodyJSON.data) {
                if (bodyJSON.data.hasOwnProperty(key)) {
                    bodyJSON.data[key].forEach(function(donation) {
                        if (donation.utos > latest) {
                            latest = donation.utos;
                        }
                    });
                }
            }

            self.options.lasttos = latest;
>>>>>>> a704b28f

            self.emitInit(bodyJSON.data, self.options.lasttos);

            //kill any existing fetch timers
            self.kill();

            //fetch new data (delta) from the api every 30 seconds
            self._fetchtimer = setInterval(self.fetch, 30000, self);
        } else {
            console.error("[BARRY-DONATIONS] Failed to get initial data: " + error);
        }
    });
};

BarryDonations.prototype.fetch = function(scope) {
    var url = 'http://don.barrycarlyon.co.uk/api.php?method=update' +
        '&username=' + scope.options.username +
        '&password=' + scope.options.password +
        '&version=' + scope.options.version +
        '&lasttos=' + scope.options.lasttos; //make sure we fetch this freshly from

    request(url, function (error, response, body) {
        if (!error && response.statusCode == 200) {
            var bodyJSON = JSON.parse(body);

            // this will be true if any donations have a newer timestamp than "lasttos"
            if (bodyJSON.flag === false) {
                return;
            }

<<<<<<< HEAD
            bodyJSON.data.Completed.forEach(function(donation) {
                if (donation.utos > scope.options.lasttos) {
                    scope.options.lasttos = donation.utos;
                }
            });
=======
            var latest = 0;
            // process lasttos from all transaction types to minimize data packet size
            for (var key in bodyJSON.data) {
                if (bodyJSON.data.hasOwnProperty(key)) {
                    bodyJSON.data[key].forEach(function(donation) {
                        if (donation.utos > latest) {
                            latest = donation.utos;
                        }
                    });
                }
            }
            scope.options.lasttos = latest;
>>>>>>> a704b28f

            scope.emitNewDonations(bodyJSON.data, scope.options.lasttos);
        } else {
            console.error("[BARRY-DONATIONS] Failed to fetch update: " + error);
        }
    });
};

BarryDonations.prototype.kill = function() {
    if(this._fetchtimer !== null) {
        clearInterval(this._fetchtimer);
        this._fetchtimer = null;
    }
};

BarryDonations.prototype.emitInit = function(data, lasttos) {
    this.emit("initialized", data, lasttos);
};

BarryDonations.prototype.emitNewDonations = function(data, lasttos) {
    this.emit("newdonations", data, lasttos);
};

module.exports = BarryDonations;<|MERGE_RESOLUTION|>--- conflicted
+++ resolved
@@ -50,28 +50,17 @@
         if (!error && response.statusCode == 200) {
             var bodyJSON = JSON.parse(body);
 
-<<<<<<< HEAD
-            bodyJSON.data.Completed.forEach(function(donation) {
-                if (donation.utos > self.options.lasttos) {
-                    self.options.lasttos = donation.utos;
-                }
-            });
-=======
-            var latest = 0;
             // process lasttos from all transaction types to minimize data packet size
             for (var key in bodyJSON.data) {
                 if (bodyJSON.data.hasOwnProperty(key)) {
                     bodyJSON.data[key].forEach(function(donation) {
-                        if (donation.utos > latest) {
-                            latest = donation.utos;
+                        if (donation.utos > self.options.lasttos) {
+                            self.options.lasttos = donation.utos;
                         }
                     });
                 }
-            }
-
-            self.options.lasttos = latest;
->>>>>>> a704b28f
-
+            });
+            
             self.emitInit(bodyJSON.data, self.options.lasttos);
 
             //kill any existing fetch timers
@@ -101,27 +90,17 @@
                 return;
             }
 
-<<<<<<< HEAD
-            bodyJSON.data.Completed.forEach(function(donation) {
-                if (donation.utos > scope.options.lasttos) {
-                    scope.options.lasttos = donation.utos;
-                }
-            });
-=======
-            var latest = 0;
             // process lasttos from all transaction types to minimize data packet size
             for (var key in bodyJSON.data) {
                 if (bodyJSON.data.hasOwnProperty(key)) {
                     bodyJSON.data[key].forEach(function(donation) {
-                        if (donation.utos > latest) {
-                            latest = donation.utos;
+                        if (donation.utos > scope.options.lasttos) {
+                            self.options.lasttos = donation.utos;
                         }
                     });
                 }
-            }
-            scope.options.lasttos = latest;
->>>>>>> a704b28f
-
+            });
+            
             scope.emitNewDonations(bodyJSON.data, scope.options.lasttos);
         } else {
             console.error("[BARRY-DONATIONS] Failed to fetch update: " + error);
